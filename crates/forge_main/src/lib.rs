--- conflicted
+++ resolved
@@ -1,19 +1,11 @@
 pub mod banner;
 pub mod command;
 pub mod console;
-<<<<<<< HEAD
 pub mod info;
-pub mod input;
-=======
->>>>>>> ea301889
 mod normalize;
 pub mod status;
 
 pub use command::Console;
 pub use console::CONSOLE;
-<<<<<<< HEAD
 pub use info::display_info;
-pub use input::Console;
-=======
->>>>>>> ea301889
 pub use status::StatusDisplay;