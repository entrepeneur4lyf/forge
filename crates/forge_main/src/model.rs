--- conflicted
+++ resolved
@@ -125,13 +125,10 @@
             "/exit" => Command::Exit,
             "/models" => Command::Models,
             "/dump" => Command::Dump,
-<<<<<<< HEAD
             "/login" => Command::Login,
             "/logout" => Command::Logout,
-=======
             "/act" => Command::Act,
             "/plan" => Command::Plan,
->>>>>>> 26edbc63
             text => Command::Message(text.to_string()),
         }
     }
