--- conflicted
+++ resolved
@@ -33,32 +33,6 @@
                 conversation_id: current_conversation_id,
             };
 
-<<<<<<< HEAD
-        let mut stream = api.run(content).await?;
-        while let Some(message) = stream.next().await {
-            match message.unwrap() {
-                ChatResponse::Text(text) => {
-                    print!("{}", text);
-                }
-                ChatResponse::ToolCallDetected(_) => {}
-                ChatResponse::ToolCallStart(tool_call_full) => {
-                    println!(
-                        "{} {}",
-                        "Tool use detected:".green(),
-                        tool_call_full.name.as_str()
-                    );
-                }
-                ChatResponse::ToolCallEnd(tool_result) => {
-                    println!("{}", tool_result.content);
-                }
-                ChatResponse::ConversationStarted { .. } => {}
-                ChatResponse::ModifyContext(_) => {}
-                ChatResponse::Complete => {
-                    println!("Job completed");
-                }
-                ChatResponse::Error(err) => {
-                    panic!("{:?}", err);
-=======
             let mut stream = api.chat(chat).await?;
             while let Some(message) = stream.next().await {
                 match message.unwrap() {
@@ -79,15 +53,14 @@
                     ChatResponse::ToolCallEnd(tool_result) => {
                         println!("{}", tool_result.content);
                     }
-                    ChatResponse::ConversationStarted(id) => {
-                        current_conversation_id = Some(id);
+                    ChatResponse::ConversationStarted { conversation_id, .. } => {
+                        current_conversation_id = Some(conversation_id);
                     }
                     ChatResponse::ModifyContext(_) => {}
                     ChatResponse::Complete => {}
                     ChatResponse::Error(err) => {
                         panic!("{:?}", err);
                     }
->>>>>>> 25de12b6
                 }
 
                 std::io::stdout().flush().unwrap();
