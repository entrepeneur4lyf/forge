--- conflicted
+++ resolved
@@ -9,12 +9,8 @@
 async fn main() -> Result<()> {
     // Initialize and run the UI
     let cli = Cli::parse();
-<<<<<<< HEAD
+
     let api = Arc::new(ForgeAPI::init(cli.restricted, cli.workflow.clone()));
-=======
-
-    let api = Arc::new(ForgeAPI::init(cli.restricted));
->>>>>>> 614379ee
     let mut ui = UI::init(cli, api)?;
     ui.run().await?;
 
