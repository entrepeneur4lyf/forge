use anyhow::Result;
use clap::Parser;
<<<<<<< HEAD
use colored::Colorize;
use forge_app::API;
use forge_domain::{ChatRequest, ChatResponse, Input, ModelId, UserInput};
use forge_main::{Console, StatusDisplay, CONSOLE};
use inquire::Select;
use tokio_stream::StreamExt;
=======
use forge_main::{banner, UI};
>>>>>>> 14d9f376

/// Command line arguments for the application
#[derive(Parser)]
struct Cli {
    /// Optional file path to execute commands from
    exec: Option<String>,
    /// Enable verbose output, showing additional tool information
    #[arg(long, default_value_t = false)]
    verbose: bool,
}

#[tokio::main]
async fn main() -> Result<()> {
    let cli = Cli::parse();

    // Display the banner in dimmed colors
    banner::display()?;

<<<<<<< HEAD
    let api = API::init()
        .await
        .map_err(|e| anyhow::anyhow!("Failed to initialize API: {}", e))?;

    // Create a Console instance
    let console = Console;

    // Get initial input from file or prompt
    let mut input = match &cli.exec {
        Some(ref path) => console.upload(path).await?,
        None => console.prompt(None, None).await?,
    };
    let model = ModelId::from_env(api.env());
    loop {
        match input {
            Input::End => break,
            Input::New => {
                CONSOLE.writeln("Starting fresh conversation...")?;
                current_conversation_id = None;
                current_title = None;
                input = console.prompt(None, None).await?;
                continue;
            }
            Input::Reload => {
                CONSOLE.writeln("Reloading conversation with original prompt...")?;
                current_conversation_id = None;
                current_title = None;
                input = match cli.exec {
                    Some(ref path) => console.upload(path).await?,
                    None => console.prompt(None, current_content.as_deref()).await?,
                };
                continue;
            }
            Input::Message(ref content) => {
                current_content = Some(content.clone());
                let chat = ChatRequest {
                    content: content.clone(),
                    model: model.clone(),
                    conversation_id: current_conversation_id,
                };

                match api.chat(chat).await {
                    Ok(mut stream) => {
                        while let Some(message) = stream.next().await {
                            match message {
                                Ok(message) => match message {
                                    ChatResponse::Text(text) => {
                                        CONSOLE.write(&text)?;
                                    }
                                    ChatResponse::ToolCallDetected(_) => {}
                                    ChatResponse::ToolCallArgPart(arg) => {
                                        if cli.verbose {
                                            CONSOLE.write(&arg)?;
                                        }
                                    }
                                    ChatResponse::ToolCallStart(tool_call_full) => {
                                        let tool_name = tool_call_full.name.as_str();
                                        CONSOLE.newline()?;
                                        CONSOLE
                                            .writeln(StatusDisplay::execute(tool_name).format())?;

                                        // Convert to JSON and apply dimmed style
                                        let json =
                                            serde_json::to_string_pretty(&tool_call_full.arguments)
                                                .unwrap_or_else(|_| {
                                                    "Failed to serialize arguments".to_string()
                                                });

                                        CONSOLE.writeln(format!("{}", json.dimmed()))?;
                                    }
                                    ChatResponse::ToolCallEnd(tool_result) => {
                                        if cli.verbose {
                                            CONSOLE.writeln(tool_result.to_string())?;
                                        }
                                        let tool_name = tool_result.name.as_str();
                                        let status = if tool_result.is_error {
                                            StatusDisplay::failed(tool_name)
                                        } else {
                                            StatusDisplay::success(tool_name)
                                        };
                                        CONSOLE.write(status.format())?;
                                    }
                                    ChatResponse::ConversationStarted(conversation_id) => {
                                        current_conversation_id = Some(conversation_id);
                                    }
                                    ChatResponse::ModifyContext(_) => {}
                                    ChatResponse::Complete => {}
                                    ChatResponse::Error(err) => {
                                        CONSOLE.writeln(
                                            StatusDisplay::failed(err.to_string()).format(),
                                        )?;
                                    }
                                    ChatResponse::PartialTitle(_) => {}
                                    ChatResponse::CompleteTitle(title) => {
                                        current_title = Some(StatusDisplay::title(title).format());
                                    }
                                    ChatResponse::FinishReason(_) => {}
                                },
                                Err(err) => {
                                    CONSOLE
                                        .writeln(StatusDisplay::failed(err.to_string()).format())?;
                                }
                            }
                        }
                    }
                    Err(err) => {
                        CONSOLE.writeln(
                            StatusDisplay::failed_with(
                                err.to_string(),
                                "Failed to establish chat stream",
                            )
                            .format(),
                        )?;
                    }
                }

                input = console.prompt(current_title.as_deref(), None).await?;
            }
            Input::List => {
                let conversation_history = api.conversations().await.unwrap_or_default();
                if conversation_history.is_empty() {
                    CONSOLE.writeln("No conversations found.")?;
                } else {
                    // Format conversations for display
                    let options: Vec<String> = conversation_history
                        .iter()
                        .enumerate()
                        .map(|(index, conv)| {
                            let title = conv.title.as_deref().unwrap_or("Untitled");
                            let id = conv.id.into_string();
                            if let Some(meta) = &conv.meta {
                                let created_at = meta.created_at;
                                format!("{} - ({}) - {} - {}", index + 1, id, title, created_at)
                            } else {
                                format!("{} - ({}) - {}", index + 1, id, title)
                            }
                        })
                        .collect();

                    // Display conversations and get user selection
                    if let Ok(selection) =
                        Select::new("Select a conversation to resume:", options).prompt()
                    {
                        // Extract conversation ID from selection
                        if let Some((_, selected_conv)) = conversation_history
                            .iter()
                            .enumerate()
                            .find(|(index, conv)| {
                                let title = conv.title.as_deref().unwrap_or("Untitled");
                                let id = conv.id.into_string();
                                if let Some(meta) = &conv.meta {
                                    let created_at = meta.created_at;
                                    selection
                                        == format!(
                                            "{} - ({}) - {} - {}",
                                            index + 1,
                                            id,
                                            title,
                                            created_at
                                        )
                                } else {
                                    selection == format!("{} - ({}) - {}", index + 1, id, title)
                                }
                            })
                        {
                            current_conversation_id = Some(selected_conv.id);
                            current_title = selected_conv.title.clone();
                            CONSOLE.writeln(format!("Selected conversation: {}", selection))?;
                        } else {
                            CONSOLE.writeln(format!(
                                "Failed to load the conversation {}, please retry.",
                                selection
                            ))?;
                        }
                    }
                }
                input = console.prompt(current_title.as_deref(), None).await?;
            }
        }
    }
=======
    // Initialize and run the UI
    let mut ui = UI::new(cli.verbose, cli.exec).await?;
    ui.run().await?;
>>>>>>> 14d9f376

    Ok(())
}<|MERGE_RESOLUTION|>--- conflicted
+++ resolved
@@ -1,15 +1,6 @@
 use anyhow::Result;
 use clap::Parser;
-<<<<<<< HEAD
-use colored::Colorize;
-use forge_app::API;
-use forge_domain::{ChatRequest, ChatResponse, Input, ModelId, UserInput};
-use forge_main::{Console, StatusDisplay, CONSOLE};
-use inquire::Select;
-use tokio_stream::StreamExt;
-=======
 use forge_main::{banner, UI};
->>>>>>> 14d9f376
 
 /// Command line arguments for the application
 #[derive(Parser)]
@@ -28,192 +19,9 @@
     // Display the banner in dimmed colors
     banner::display()?;
 
-<<<<<<< HEAD
-    let api = API::init()
-        .await
-        .map_err(|e| anyhow::anyhow!("Failed to initialize API: {}", e))?;
-
-    // Create a Console instance
-    let console = Console;
-
-    // Get initial input from file or prompt
-    let mut input = match &cli.exec {
-        Some(ref path) => console.upload(path).await?,
-        None => console.prompt(None, None).await?,
-    };
-    let model = ModelId::from_env(api.env());
-    loop {
-        match input {
-            Input::End => break,
-            Input::New => {
-                CONSOLE.writeln("Starting fresh conversation...")?;
-                current_conversation_id = None;
-                current_title = None;
-                input = console.prompt(None, None).await?;
-                continue;
-            }
-            Input::Reload => {
-                CONSOLE.writeln("Reloading conversation with original prompt...")?;
-                current_conversation_id = None;
-                current_title = None;
-                input = match cli.exec {
-                    Some(ref path) => console.upload(path).await?,
-                    None => console.prompt(None, current_content.as_deref()).await?,
-                };
-                continue;
-            }
-            Input::Message(ref content) => {
-                current_content = Some(content.clone());
-                let chat = ChatRequest {
-                    content: content.clone(),
-                    model: model.clone(),
-                    conversation_id: current_conversation_id,
-                };
-
-                match api.chat(chat).await {
-                    Ok(mut stream) => {
-                        while let Some(message) = stream.next().await {
-                            match message {
-                                Ok(message) => match message {
-                                    ChatResponse::Text(text) => {
-                                        CONSOLE.write(&text)?;
-                                    }
-                                    ChatResponse::ToolCallDetected(_) => {}
-                                    ChatResponse::ToolCallArgPart(arg) => {
-                                        if cli.verbose {
-                                            CONSOLE.write(&arg)?;
-                                        }
-                                    }
-                                    ChatResponse::ToolCallStart(tool_call_full) => {
-                                        let tool_name = tool_call_full.name.as_str();
-                                        CONSOLE.newline()?;
-                                        CONSOLE
-                                            .writeln(StatusDisplay::execute(tool_name).format())?;
-
-                                        // Convert to JSON and apply dimmed style
-                                        let json =
-                                            serde_json::to_string_pretty(&tool_call_full.arguments)
-                                                .unwrap_or_else(|_| {
-                                                    "Failed to serialize arguments".to_string()
-                                                });
-
-                                        CONSOLE.writeln(format!("{}", json.dimmed()))?;
-                                    }
-                                    ChatResponse::ToolCallEnd(tool_result) => {
-                                        if cli.verbose {
-                                            CONSOLE.writeln(tool_result.to_string())?;
-                                        }
-                                        let tool_name = tool_result.name.as_str();
-                                        let status = if tool_result.is_error {
-                                            StatusDisplay::failed(tool_name)
-                                        } else {
-                                            StatusDisplay::success(tool_name)
-                                        };
-                                        CONSOLE.write(status.format())?;
-                                    }
-                                    ChatResponse::ConversationStarted(conversation_id) => {
-                                        current_conversation_id = Some(conversation_id);
-                                    }
-                                    ChatResponse::ModifyContext(_) => {}
-                                    ChatResponse::Complete => {}
-                                    ChatResponse::Error(err) => {
-                                        CONSOLE.writeln(
-                                            StatusDisplay::failed(err.to_string()).format(),
-                                        )?;
-                                    }
-                                    ChatResponse::PartialTitle(_) => {}
-                                    ChatResponse::CompleteTitle(title) => {
-                                        current_title = Some(StatusDisplay::title(title).format());
-                                    }
-                                    ChatResponse::FinishReason(_) => {}
-                                },
-                                Err(err) => {
-                                    CONSOLE
-                                        .writeln(StatusDisplay::failed(err.to_string()).format())?;
-                                }
-                            }
-                        }
-                    }
-                    Err(err) => {
-                        CONSOLE.writeln(
-                            StatusDisplay::failed_with(
-                                err.to_string(),
-                                "Failed to establish chat stream",
-                            )
-                            .format(),
-                        )?;
-                    }
-                }
-
-                input = console.prompt(current_title.as_deref(), None).await?;
-            }
-            Input::List => {
-                let conversation_history = api.conversations().await.unwrap_or_default();
-                if conversation_history.is_empty() {
-                    CONSOLE.writeln("No conversations found.")?;
-                } else {
-                    // Format conversations for display
-                    let options: Vec<String> = conversation_history
-                        .iter()
-                        .enumerate()
-                        .map(|(index, conv)| {
-                            let title = conv.title.as_deref().unwrap_or("Untitled");
-                            let id = conv.id.into_string();
-                            if let Some(meta) = &conv.meta {
-                                let created_at = meta.created_at;
-                                format!("{} - ({}) - {} - {}", index + 1, id, title, created_at)
-                            } else {
-                                format!("{} - ({}) - {}", index + 1, id, title)
-                            }
-                        })
-                        .collect();
-
-                    // Display conversations and get user selection
-                    if let Ok(selection) =
-                        Select::new("Select a conversation to resume:", options).prompt()
-                    {
-                        // Extract conversation ID from selection
-                        if let Some((_, selected_conv)) = conversation_history
-                            .iter()
-                            .enumerate()
-                            .find(|(index, conv)| {
-                                let title = conv.title.as_deref().unwrap_or("Untitled");
-                                let id = conv.id.into_string();
-                                if let Some(meta) = &conv.meta {
-                                    let created_at = meta.created_at;
-                                    selection
-                                        == format!(
-                                            "{} - ({}) - {} - {}",
-                                            index + 1,
-                                            id,
-                                            title,
-                                            created_at
-                                        )
-                                } else {
-                                    selection == format!("{} - ({}) - {}", index + 1, id, title)
-                                }
-                            })
-                        {
-                            current_conversation_id = Some(selected_conv.id);
-                            current_title = selected_conv.title.clone();
-                            CONSOLE.writeln(format!("Selected conversation: {}", selection))?;
-                        } else {
-                            CONSOLE.writeln(format!(
-                                "Failed to load the conversation {}, please retry.",
-                                selection
-                            ))?;
-                        }
-                    }
-                }
-                input = console.prompt(current_title.as_deref(), None).await?;
-            }
-        }
-    }
-=======
     // Initialize and run the UI
     let mut ui = UI::new(cli.verbose, cli.exec).await?;
     ui.run().await?;
->>>>>>> 14d9f376
 
     Ok(())
 }