mod anthropic;
mod builder;
mod open_router;
<<<<<<< HEAD
mod retry;
=======
mod utils;
>>>>>>> 692b52f6

// Re-export from builder.rs
pub use builder::Client;<|MERGE_RESOLUTION|>--- conflicted
+++ resolved
@@ -1,11 +1,8 @@
 mod anthropic;
 mod builder;
 mod open_router;
-<<<<<<< HEAD
 mod retry;
-=======
 mod utils;
->>>>>>> 692b52f6
 
 // Re-export from builder.rs
 pub use builder::Client;