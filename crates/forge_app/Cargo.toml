[package]
name = "forge_app"
version = "0.1.0"
edition = "2021"

[dependencies]
<<<<<<< HEAD
uuid = { version = "1.0", features = ["v4", "serde"] }
chrono = { version = "0.4", features = ["serde"] }
tokio = { version = "1", features = ["full", "test-util"] }
derive_more = { version = "1.0.0", features = ["full"] }
tracing = "0.1.41"
async-trait = "0.1.83"
forge_open_router = { path = "../forge_open_router" }
forge_tool_macros = { path = "../forge_tool_macros" }
forge_display = { path = "../forge_display" }
forge_walker = { path = "../forge_walker" }
forge_snaps = { path = "../forge_snaps" }
serde = { version = "1.0", features = ["derive"] }
serde_json = "1.0.133"
derive_setters = "0.1.6"
tokio-stream = "0.1.17"
handlebars = { version = "6.2.0", features = ["rust-embed"] }
forge_domain = { path = "../forge_domain" }
moka2 = "0.13"
schemars = "0.8.21"
anyhow = "1.0.75"
futures = "0.3.31"
reqwest = { version = "0.12.12", features = ["json", "rustls-tls"], default-features = false }
regex = "1.11.1"
dissimilar = "1.0.9"
syn = "2.0.98"
thiserror = "2.0.11"
nom = "8.0.0"
tree-sitter = "0.25.1"
html2md = "0.2.15"
glob = "0.3.2"
tree-sitter-rust = "0.23"
tree-sitter-python = "0.23"
tree-sitter-typescript = { version = "0.23" }
tree-sitter-css = "0.23"
tree-sitter-java = "0.23"
tree-sitter-scala = "0.23"
tree-sitter-go = "0.23"
tree-sitter-cpp = "0.23"
tree-sitter-ruby = "0.23"
rust-embed = "8.5.0"
base64 = "0.22.1"
strum_macros = "0.27.1"
strum = "0.27.1"
bytes = "1.10.0"
=======
uuid.workspace = true
chrono.workspace = true
tokio.workspace = true
derive_more.workspace = true
tracing.workspace = true
async-trait.workspace = true
forge_open_router.workspace = true
forge_tool_macros.workspace = true
forge_display.workspace = true
forge_walker.workspace = true
serde.workspace = true
serde_json.workspace = true
derive_setters.workspace = true
tokio-stream.workspace = true
handlebars.workspace = true
forge_domain.workspace = true
moka2.workspace = true
schemars.workspace = true
anyhow.workspace = true
futures.workspace = true
reqwest.workspace = true
regex.workspace = true
dissimilar.workspace = true
syn.workspace = true
thiserror.workspace = true
nom.workspace = true
tree-sitter.workspace = true
html2md.workspace = true
glob.workspace = true
tree-sitter-rust.workspace = true
tree-sitter-python.workspace = true
tree-sitter-typescript.workspace = true
tree-sitter-css.workspace = true
tree-sitter-java.workspace = true
tree-sitter-scala.workspace = true
tree-sitter-go.workspace = true
tree-sitter-cpp.workspace = true
tree-sitter-ruby.workspace = true
rust-embed.workspace = true
base64.workspace = true
strum_macros.workspace = true
strum.workspace = true
bytes.workspace = true
>>>>>>> 4e647db9

[dev-dependencies]
insta.workspace = true
mockito.workspace = true
pretty_assertions.workspace = true
tempfile.workspace = true<|MERGE_RESOLUTION|>--- conflicted
+++ resolved
@@ -4,52 +4,6 @@
 edition = "2021"
 
 [dependencies]
-<<<<<<< HEAD
-uuid = { version = "1.0", features = ["v4", "serde"] }
-chrono = { version = "0.4", features = ["serde"] }
-tokio = { version = "1", features = ["full", "test-util"] }
-derive_more = { version = "1.0.0", features = ["full"] }
-tracing = "0.1.41"
-async-trait = "0.1.83"
-forge_open_router = { path = "../forge_open_router" }
-forge_tool_macros = { path = "../forge_tool_macros" }
-forge_display = { path = "../forge_display" }
-forge_walker = { path = "../forge_walker" }
-forge_snaps = { path = "../forge_snaps" }
-serde = { version = "1.0", features = ["derive"] }
-serde_json = "1.0.133"
-derive_setters = "0.1.6"
-tokio-stream = "0.1.17"
-handlebars = { version = "6.2.0", features = ["rust-embed"] }
-forge_domain = { path = "../forge_domain" }
-moka2 = "0.13"
-schemars = "0.8.21"
-anyhow = "1.0.75"
-futures = "0.3.31"
-reqwest = { version = "0.12.12", features = ["json", "rustls-tls"], default-features = false }
-regex = "1.11.1"
-dissimilar = "1.0.9"
-syn = "2.0.98"
-thiserror = "2.0.11"
-nom = "8.0.0"
-tree-sitter = "0.25.1"
-html2md = "0.2.15"
-glob = "0.3.2"
-tree-sitter-rust = "0.23"
-tree-sitter-python = "0.23"
-tree-sitter-typescript = { version = "0.23" }
-tree-sitter-css = "0.23"
-tree-sitter-java = "0.23"
-tree-sitter-scala = "0.23"
-tree-sitter-go = "0.23"
-tree-sitter-cpp = "0.23"
-tree-sitter-ruby = "0.23"
-rust-embed = "8.5.0"
-base64 = "0.22.1"
-strum_macros = "0.27.1"
-strum = "0.27.1"
-bytes = "1.10.0"
-=======
 uuid.workspace = true
 chrono.workspace = true
 tokio.workspace = true
@@ -60,6 +14,7 @@
 forge_tool_macros.workspace = true
 forge_display.workspace = true
 forge_walker.workspace = true
+forge_snaps.workspace = true
 serde.workspace = true
 serde_json.workspace = true
 derive_setters.workspace = true
@@ -93,7 +48,6 @@
 strum_macros.workspace = true
 strum.workspace = true
 bytes.workspace = true
->>>>>>> 4e647db9
 
 [dev-dependencies]
 insta.workspace = true
