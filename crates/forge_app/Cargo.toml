--- conflicted
+++ resolved
@@ -31,11 +31,8 @@
 dirs = "6.0.0"
 schemars = "0.8.21"
 anyhow = "1.0.75"
-<<<<<<< HEAD
 forge_code = { path = "../forge_code" }
-=======
 futures = "0.3.31"
->>>>>>> dbacd9a0
 
 [dev-dependencies]
 insta = "1.41.1"
