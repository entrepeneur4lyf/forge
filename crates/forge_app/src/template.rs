use std::collections::HashMap;
use std::sync::Arc;

use chrono::Local;
use forge_domain::{
    Agent, Event, EventContext, Query, SystemContext, Template, TemplateService, ToolService,
};
use forge_walker::Walker;
use handlebars::Handlebars;
use rust_embed::Embed;
use serde_json::Value;
use tracing::debug;

use crate::{EmbeddingService, EnvironmentService, Infrastructure, VectorIndex};

// Include README.md at compile time
const README_CONTENT: &str = include_str!("../../../README.md");

#[derive(Embed)]
#[folder = "../../templates/"]
struct Templates;

#[derive(Clone)]
pub struct ForgeTemplateService<F, T> {
    hb: Handlebars<'static>,
    infra: Arc<F>,
    tool_service: Arc<T>,
}

impl<F, T> ForgeTemplateService<F, T> {
    pub fn new(infra: Arc<F>, tool_service: Arc<T>) -> Self {
        let mut hb = Handlebars::new();
        hb.set_strict_mode(true);
        hb.register_escape_fn(|str| str.to_string());

        // Register all partial templates
        hb.register_embed_templates::<Templates>().unwrap();

        Self { hb, infra, tool_service }
    }
}

#[async_trait::async_trait]
impl<F: Infrastructure, T: ToolService> TemplateService for ForgeTemplateService<F, T> {
    async fn render_system(
        &self,
        agent: &Agent,
        prompt: &Template<SystemContext>,
    ) -> anyhow::Result<String> {
        let env = self.infra.environment_service().get_environment();

        // Build the walker, only setting max_depth if a value was provided
        let mut walker = Walker::max_all();

        // Only set max_depth if the value is provided
        // Create maximum depth for file walker, defaulting to 1 if not specified
        walker = walker.max_depth(agent.max_walker_depth.unwrap_or(1));

        let mut files = walker
            .cwd(env.cwd.clone())
            .get()
            .await?
            .iter()
            .map(|f| f.path.to_string())
            .collect::<Vec<_>>();

        // Sort the files alphabetically to ensure consistent ordering
        files.sort();

        // Get repository content if available
        let repo_content = forge_merger::Merger::new(
            self.infra
                .environment_service()
                .get_environment()
                .cwd
                .clone(),
        )
        .process()
        .await
        .ok();

        // Get current date and time in format YYYY-MM-DD HH:MM:SS
        let current_date = Local::now().format("%Y-%m-%d %H:%M:%S").to_string();

        // Create the context with README content for all agents
        let ctx = SystemContext {
            current_date,
            env: Some(env),
            tool_information: Some(self.tool_service.usage_prompt()),
            tool_supported: agent.tool_supported.unwrap_or_default(),
            files,
            readme: README_CONTENT.to_string(),
<<<<<<< HEAD
            repo_content,
            project_rules: agent.project_rules.as_ref().cloned().unwrap_or_default(),
=======
            custom_rules: agent.custom_rules.as_ref().cloned().unwrap_or_default(),
>>>>>>> 401f2c92
        };

        // Render the template with the context
        let result = self.hb.render_template(prompt.template.as_str(), &ctx)?;
        Ok(result)
    }

    async fn render_event(
        &self,
        agent: &Agent,
        prompt: &Template<EventContext>,
        event: &Event,
        variables: &HashMap<String, Value>,
    ) -> anyhow::Result<String> {
        // Create an EventContext with the provided event
        let mut event_context = EventContext::new(event.clone());

        // Add variables to the context
        event_context = event_context.variables(variables.clone());

        // Get repository content if available
        let repo_content = forge_merger::Merger::new(
            self.infra
                .environment_service()
                .get_environment()
                .cwd
                .clone(),
        )
        .process()
        .await?;
        let mut variables = variables.clone();
        variables.insert("repo_content".to_string(), repo_content.into());
        event_context = event_context.variables(variables);

        // Only add suggestions if the agent has suggestions enabled
        if agent.suggestions.unwrap_or_default() {
            // Query the vector index directly for suggestions
            let query = &event.value;
            let embeddings = self.infra.embedding_service().embed(query).await?;
            let suggestions = self
                .infra
                .vector_index()
                .search(Query::new(embeddings).limit(5u64))
                .await?;

            // Extract just the suggestion strings
            let suggestion_strings = suggestions
                .into_iter()
                .map(|p| p.content.suggestion.clone())
                .collect::<Vec<String>>();

            debug!(suggestions = ?suggestion_strings, "Found suggestions for template rendering");

            // Add suggestions to the event context
            event_context = event_context.suggestions(suggestion_strings);
        }

        debug!(event_context = ?event_context, "Event context");

        // Render the template with the event context
        Ok(self
            .hb
            .render_template(prompt.template.as_str(), &event_context)?)
    }
}<|MERGE_RESOLUTION|>--- conflicted
+++ resolved
@@ -90,12 +90,8 @@
             tool_supported: agent.tool_supported.unwrap_or_default(),
             files,
             readme: README_CONTENT.to_string(),
-<<<<<<< HEAD
             repo_content,
-            project_rules: agent.project_rules.as_ref().cloned().unwrap_or_default(),
-=======
             custom_rules: agent.custom_rules.as_ref().cloned().unwrap_or_default(),
->>>>>>> 401f2c92
         };
 
         // Render the template with the context
