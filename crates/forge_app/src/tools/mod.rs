mod fetch;
mod fs;
mod patch;
mod shell;
mod syn;
mod think;
mod utils;

use std::sync::Arc;

use fetch::Fetch;
use forge_domain::Tool;
use fs::*;
use patch::*;
use shell::Shell;
use think::Think;

use crate::{EnvironmentService, Infrastructure};

pub fn tools<F: Infrastructure>(infra: Arc<F>) -> Vec<Tool> {
    let env = infra.environment_service().get_environment();
    vec![
        FSRead.into(),
        FSWrite::new(infra.clone()).into(),
        FSRemove.into(),
        FSList::default().into(),
        FSSearch.into(),
        FSFileInfo.into(),
        // TODO: once ApplyPatchJson is stable we can delete ApplyPatch
        // ApplyPatch::new(infra.clone()).into(),
        ApplyPatchJson::new(infra).into(),
        Shell::new(env.clone()).into(),
        Think::default().into(),
        Fetch::default().into(),
    ]
}

#[cfg(test)]
mod tests {
    use std::path::{Path, PathBuf};

    use bytes::Bytes;
<<<<<<< HEAD
    use forge_domain::{Environment, Point, Query, Suggestion};
    use forge_snaps::{FileSnapshotService, SnapshotInfo, SnapshotMetadata};
=======
    use forge_domain::{Environment, Point, Provider, Query, Suggestion};
>>>>>>> 8936d408

    use super::*;
    use crate::{EmbeddingService, FileExist, FileReadService, FileWriteService, VectorIndex};

    /// Create a default test environment
    fn stub() -> Stub {
        Stub {
            env: Environment {
                os: std::env::consts::OS.to_string(),
                cwd: std::env::current_dir().unwrap_or_default(),
                home: Some("/".into()),
                shell: if cfg!(windows) {
                    "cmd.exe".to_string()
                } else {
                    "/bin/sh".to_string()
                },
                base_path: PathBuf::new(),
                qdrant_key: Default::default(),
                qdrant_cluster: Default::default(),
                pid: std::process::id(),
                openai_key: Default::default(),
                provider: Provider::anthropic("test-key"),
            },
        }
    }

    struct Stub {
        env: Environment,
    }

    #[async_trait::async_trait]
    impl EmbeddingService for Stub {
        async fn embed(&self, _text: &str) -> anyhow::Result<Vec<f32>> {
            unimplemented!()
        }
    }

    #[async_trait::async_trait]
    impl EnvironmentService for Stub {
        fn get_environment(&self) -> Environment {
            self.env.clone()
        }
    }
    #[async_trait::async_trait]
    impl FileReadService for Stub {
        async fn read(&self, _path: &Path) -> anyhow::Result<Bytes> {
            unimplemented!()
        }
    }

    #[async_trait::async_trait]
    impl FileWriteService for Stub {
        async fn write(&self, _: &Path, _: Bytes) -> anyhow::Result<()> {
            unimplemented!()
        }
    }
    #[async_trait::async_trait]
    impl VectorIndex<Suggestion> for Stub {
        async fn store(&self, _information: Point<Suggestion>) -> anyhow::Result<()> {
            unimplemented!()
        }

        async fn search(&self, _query: Query) -> anyhow::Result<Vec<Point<Suggestion>>> {
            unimplemented!()
        }
    }

    #[async_trait::async_trait]
    impl FileSnapshotService for Stub {
        fn snapshot_dir(&self) -> PathBuf {
            todo!()
        }

        async fn create_snapshot(&self, _: &Path) -> anyhow::Result<SnapshotInfo> {
            todo!()
        }

        async fn list_snapshots(&self, _: &Path) -> anyhow::Result<Vec<SnapshotInfo>> {
            todo!()
        }

        async fn restore_by_timestamp(&self, _: &Path, _: &str) -> anyhow::Result<()> {
            todo!()
        }

        async fn restore_by_index(&self, _: &Path, _: isize) -> anyhow::Result<()> {
            todo!()
        }

        async fn restore_previous(&self, _: &Path) -> anyhow::Result<()> {
            todo!()
        }

        async fn get_snapshot_by_timestamp(
            &self,
            _: &Path,
            _: &str,
        ) -> anyhow::Result<SnapshotMetadata> {
            todo!()
        }

        async fn get_snapshot_by_index(
            &self,
            _: &Path,
            _: isize,
        ) -> anyhow::Result<SnapshotMetadata> {
            todo!()
        }

        async fn purge_older_than(&self, _: u32) -> anyhow::Result<usize> {
            todo!()
        }
    }

    #[async_trait::async_trait]
    impl FileExist for Stub {
        async fn exist(&self, _: &Path) -> anyhow::Result<bool> {
            todo!()
        }
    }

    #[async_trait::async_trait]
    impl Infrastructure for Stub {
        type EnvironmentService = Stub;
        type FileReadService = Stub;
        type FileWriteService = Stub;
        type VectorIndex = Stub;
        type EmbeddingService = Stub;
        type FileSnapshotService = Stub;
        type FileExist = Stub;

        fn environment_service(&self) -> &Self::EnvironmentService {
            self
        }

        fn file_read_service(&self) -> &Self::FileReadService {
            self
        }

        fn file_write_service(&self) -> &Self::FileWriteService {
            self
        }

        fn vector_index(&self) -> &Self::VectorIndex {
            self
        }

        fn embedding_service(&self) -> &Self::EmbeddingService {
            self
        }

        fn file_snapshot_service(&self) -> &Self::FileSnapshotService {
            self
        }

        fn file_exist_service(&self) -> &Self::FileExist {
            todo!()
        }
    }

    #[test]
    fn test_tool_description_length() {
        const MAX_DESCRIPTION_LENGTH: usize = 1024;

        println!("\nTool description lengths:");

        let mut any_exceeded = false;
        let stub = Arc::new(stub());
        for tool in tools(stub.clone()) {
            let desc_len = tool.definition.description.len();
            println!(
                "{:?}: {} chars {}",
                tool.definition.name,
                desc_len,
                if desc_len > MAX_DESCRIPTION_LENGTH {
                    "(!)"
                } else {
                    ""
                }
            );

            if desc_len > MAX_DESCRIPTION_LENGTH {
                any_exceeded = true;
            }
        }

        assert!(
            !any_exceeded,
            "One or more tools exceed the maximum description length of {}",
            MAX_DESCRIPTION_LENGTH
        );
    }
}<|MERGE_RESOLUTION|>--- conflicted
+++ resolved
@@ -40,12 +40,8 @@
     use std::path::{Path, PathBuf};
 
     use bytes::Bytes;
-<<<<<<< HEAD
-    use forge_domain::{Environment, Point, Query, Suggestion};
+    use forge_domain::{Environment, Point, Provider, Query, Suggestion};
     use forge_snaps::{FileSnapshotService, SnapshotInfo, SnapshotMetadata};
-=======
-    use forge_domain::{Environment, Point, Provider, Query, Suggestion};
->>>>>>> 8936d408
 
     use super::*;
     use crate::{EmbeddingService, FileExist, FileReadService, FileWriteService, VectorIndex};
