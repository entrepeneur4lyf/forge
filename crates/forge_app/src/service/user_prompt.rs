use std::collections::HashSet;
use std::path::PathBuf;
use std::sync::Arc;

use anyhow::Result;
<<<<<<< HEAD
use forge_domain::IdeRepository;
=======
use forge_domain::ChatRequest;
>>>>>>> b848e415
use forge_prompt::Prompt;
use handlebars::Handlebars;
use serde::Serialize;

use super::file_read::FileReadService;
use super::{PromptService, Service};

impl Service {
<<<<<<< HEAD
    pub fn user_prompt_service(
        file_read: Arc<dyn FileReadService>,
        all_ides: Arc<dyn IdeRepository>,
    ) -> impl UserPromptService {
        Live { file_read, all_ides }
=======
    pub fn user_prompt_service(file_read: Arc<dyn FileReadService>) -> impl PromptService {
        Live { file_read }
>>>>>>> b848e415
    }
}

struct Live {
    file_read: Arc<dyn FileReadService>,
    all_ides: Arc<dyn IdeRepository>,
}

#[derive(Serialize)]
struct Context {
    task: String,
    files: Vec<FileRead>,
    focused_files: Vec<String>,
    opened_files: Vec<String>,
}

#[derive(Serialize)]
struct FileRead {
    path: String,
    content: String,
}

#[async_trait::async_trait]
impl PromptService for Live {
    async fn get(&self, request: &ChatRequest) -> Result<String> {
        let template = include_str!("../prompts/coding/user_task.md");
        let parsed_task = Prompt::parse(request.content.to_string());

        let mut file_contents = vec![];
        for file_path in parsed_task.files() {
            let content = self.file_read.read(file_path.clone().into()).await?;
            file_contents.push(FileRead { path: file_path, content });
        }

        let mut focused_files = vec![];
        let mut opened_files = vec![];

        if let Ok(ides) = self.all_ides.get_active_ides().await {
            for ide in ides {
                if let Ok(workspace) = self.all_ides.get_workspace(&ide.workspace_id).await {
                    opened_files.push(Self::opened_files_xml(&workspace.opened_files, &ide.name));
                    focused_files.push(Self::focused_file_xml(
                        workspace.focused_file.to_string_lossy(),
                        &ide.name,
                    ));
                }
            }
        }

        let mut hb = Handlebars::new();
        hb.set_strict_mode(true);
        hb.register_escape_fn(|str| str.to_string());

<<<<<<< HEAD
        let ctx = Context {
            task: task.to_string(),
            files: file_contents,
            focused_files,
            opened_files,
        };
=======
        let ctx = Context { task: request.content.to_string(), files: file_contents };
>>>>>>> b848e415

        Ok(hb.render_template(template, &ctx)?)
    }
}

impl Live {
    pub fn opened_files_xml(opened_files: &HashSet<PathBuf>, ide: &str) -> String {
        opened_files
            .iter()
            .map(|f| f.to_string_lossy())
            .map(|v| Self::enclose_in_xml_tag(ide, v.as_ref()))
            .collect::<Vec<_>>()
            .join("\n")
    }

    fn enclose_in_xml_tag(ide: &str, value: &str) -> String {
        let tag = match ide {
            "VS Code" => "vs_code_active_file",
            _ => "",
        };
        format!("<{}>{}</{}>", tag, value, tag)
    }

    pub fn focused_file_xml<T: AsRef<str>>(focused_file: T, ide: &str) -> String {
        Self::enclose_in_xml_tag(ide, focused_file.as_ref())
    }
}

#[cfg(test)]
pub mod tests {

    use async_trait::async_trait;
    use forge_domain::{Ide, Workspace, WorkspaceId};

    use super::*;
    use crate::service::file_read::tests::TestFileReadService;

<<<<<<< HEAD
    pub struct TestUserPrompt;

    #[async_trait::async_trait]
    impl UserPromptService for TestUserPrompt {
        async fn get_user_prompt(&self, task: &str) -> Result<String> {
            Ok(format!("<task>{}</task>", task))
        }
    }

    struct MockIdeRepository;

    #[async_trait]
    impl IdeRepository for MockIdeRepository {
        async fn get_active_ides(&self) -> Result<Vec<Ide>> {
            Ok(vec![])
        }

        async fn get_workspace(&self, _: &WorkspaceId) -> Result<Workspace> {
            Ok(Workspace::default())
        }
    }

    #[tokio::test]
    async fn test_render_user_prompt() {
        let mut file_map = HashMap::new();
        file_map.insert("foo.txt".to_string(), "Hello World - Foo".to_string());
        file_map.insert("bar.txt".to_string(), "Hello World - Bar".to_string());

        let file_read = Arc::new(TestFileReadService::new(file_map));
        let rendered_prompt = Service::user_prompt_service(file_read, Arc::new(MockIdeRepository))
            .get_user_prompt("read this file content from @foo.txt and @bar.txt")
=======
    #[tokio::test]
    async fn test_render_user_prompt() {
        let file_read = Arc::new(
            TestFileReadService::default()
                .add("foo.txt", "Hello World - Foo")
                .add("bar.txt", "Hello World - Bar"),
        );

        let request = ChatRequest::new(
            forge_domain::ModelId::new("gpt-3.5-turbo"),
            "read this file content from @foo.txt and @bar.txt",
        );
        let rendered_prompt = Service::user_prompt_service(file_read)
            .get(&request)
>>>>>>> b848e415
            .await
            .unwrap();
        insta::assert_snapshot!(rendered_prompt);
    }
}<|MERGE_RESOLUTION|>--- conflicted
+++ resolved
@@ -3,11 +3,8 @@
 use std::sync::Arc;
 
 use anyhow::Result;
-<<<<<<< HEAD
 use forge_domain::IdeRepository;
-=======
 use forge_domain::ChatRequest;
->>>>>>> b848e415
 use forge_prompt::Prompt;
 use handlebars::Handlebars;
 use serde::Serialize;
@@ -16,16 +13,11 @@
 use super::{PromptService, Service};
 
 impl Service {
-<<<<<<< HEAD
     pub fn user_prompt_service(
         file_read: Arc<dyn FileReadService>,
         all_ides: Arc<dyn IdeRepository>,
-    ) -> impl UserPromptService {
+    ) -> impl PromptService {
         Live { file_read, all_ides }
-=======
-    pub fn user_prompt_service(file_read: Arc<dyn FileReadService>) -> impl PromptService {
-        Live { file_read }
->>>>>>> b848e415
     }
 }
 
@@ -79,16 +71,12 @@
         hb.set_strict_mode(true);
         hb.register_escape_fn(|str| str.to_string());
 
-<<<<<<< HEAD
         let ctx = Context {
-            task: task.to_string(),
+            task: request.content.to_string(),
             files: file_contents,
             focused_files,
             opened_files,
         };
-=======
-        let ctx = Context { task: request.content.to_string(), files: file_contents };
->>>>>>> b848e415
 
         Ok(hb.render_template(template, &ctx)?)
     }
@@ -126,16 +114,6 @@
     use super::*;
     use crate::service::file_read::tests::TestFileReadService;
 
-<<<<<<< HEAD
-    pub struct TestUserPrompt;
-
-    #[async_trait::async_trait]
-    impl UserPromptService for TestUserPrompt {
-        async fn get_user_prompt(&self, task: &str) -> Result<String> {
-            Ok(format!("<task>{}</task>", task))
-        }
-    }
-
     struct MockIdeRepository;
 
     #[async_trait]
@@ -151,16 +129,6 @@
 
     #[tokio::test]
     async fn test_render_user_prompt() {
-        let mut file_map = HashMap::new();
-        file_map.insert("foo.txt".to_string(), "Hello World - Foo".to_string());
-        file_map.insert("bar.txt".to_string(), "Hello World - Bar".to_string());
-
-        let file_read = Arc::new(TestFileReadService::new(file_map));
-        let rendered_prompt = Service::user_prompt_service(file_read, Arc::new(MockIdeRepository))
-            .get_user_prompt("read this file content from @foo.txt and @bar.txt")
-=======
-    #[tokio::test]
-    async fn test_render_user_prompt() {
         let file_read = Arc::new(
             TestFileReadService::default()
                 .add("foo.txt", "Hello World - Foo")
@@ -171,9 +139,8 @@
             forge_domain::ModelId::new("gpt-3.5-turbo"),
             "read this file content from @foo.txt and @bar.txt",
         );
-        let rendered_prompt = Service::user_prompt_service(file_read)
+        let rendered_prompt = Service::user_prompt_service(file_read, Arc::new(MockIdeRepository))
             .get(&request)
->>>>>>> b848e415
             .await
             .unwrap();
         insta::assert_snapshot!(rendered_prompt);
