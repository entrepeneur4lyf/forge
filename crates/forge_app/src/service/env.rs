use std::path::PathBuf;
<<<<<<< HEAD
use std::str::FromStr;

use anyhow::Result;
use forge_domain::{Environment, HostType};
use forge_walker::Walker;
use tokio::sync::Mutex;
=======
use std::sync::Mutex;

use anyhow::Result;
use forge_domain::Environment;
>>>>>>> b662a934

use super::Service;

pub trait EnvironmentService {
    fn get(&self) -> Result<Environment>;
}

impl Service {
    pub fn environment_service(base_dir: Option<PathBuf>) -> impl EnvironmentService {
        Live::new(base_dir)
    }
}

struct Live {
    env: Mutex<Option<Environment>>,
    base_dir: Option<PathBuf>,
}

impl Live {
    pub fn new(base_dir: Option<PathBuf>) -> Self {
        Self { env: Mutex::new(None), base_dir }
    }

    fn from_env(cwd: Option<PathBuf>) -> Result<Environment> {
        dotenv::dotenv().ok();
        let api_key = std::env::var("FORGE_KEY").ok();
        let large_model_id =
            std::env::var("FORGE_LARGE_MODEL").unwrap_or("anthropic/claude-3.5-sonnet".to_owned());
        let small_model_id =
            std::env::var("FORGE_SMALL_MODEL").unwrap_or("anthropic/claude-3.5-haiku".to_owned());

        let cwd = if let Some(cwd) = cwd {
            cwd
        } else {
            std::env::current_dir()?
        };

<<<<<<< HEAD
        let files = match Walker::min_all().cwd(cwd.clone()).max_depth(3).get().await {
            Ok(files) => files
                .into_iter()
                .filter(|f| !f.is_dir())
                .map(|f| f.path)
                .collect(),
            Err(_) => vec![],
        };

        let host_type = std::env::var("FORGE_HOST_TYPE")
            .ok()
            .and_then(|v| HostType::from_str(v.as_str()).ok())
            .unwrap_or(if api_key.is_none() { HostType::default() } else { HostType::OpenRouter });

=======
>>>>>>> b662a934
        Ok(Environment {
            os: std::env::consts::OS.to_string(),
            cwd,
            shell: if cfg!(windows) {
                std::env::var("COMSPEC")?
            } else {
                std::env::var("SHELL").unwrap_or("/bin/sh".to_string())
            },
            api_key,
            large_model_id,
            small_model_id,
<<<<<<< HEAD
            db_path: db_path().await?,
            host_type,
=======
            base_path: base_path(),
            home: dirs::home_dir(),
>>>>>>> b662a934
        })
    }
}

fn base_path() -> PathBuf {
    dirs::config_dir()
        .map(|a| a.join("forge"))
        .unwrap_or(PathBuf::from(".").join(".forge"))
}

impl EnvironmentService for Live {
    fn get(&self) -> Result<Environment> {
        let mut guard = self.env.lock().unwrap();

        if let Some(env) = guard.as_ref() {
            Ok(env.clone())
        } else {
            *guard = Some(Live::from_env(self.base_dir.clone())?);
            Ok(guard.as_ref().unwrap().clone())
        }
    }
}<|MERGE_RESOLUTION|>--- conflicted
+++ resolved
@@ -1,17 +1,8 @@
 use std::path::PathBuf;
-<<<<<<< HEAD
-use std::str::FromStr;
-
-use anyhow::Result;
-use forge_domain::{Environment, HostType};
-use forge_walker::Walker;
-use tokio::sync::Mutex;
-=======
 use std::sync::Mutex;
 
 use anyhow::Result;
 use forge_domain::Environment;
->>>>>>> b662a934
 
 use super::Service;
 
@@ -49,23 +40,12 @@
             std::env::current_dir()?
         };
 
-<<<<<<< HEAD
-        let files = match Walker::min_all().cwd(cwd.clone()).max_depth(3).get().await {
-            Ok(files) => files
-                .into_iter()
-                .filter(|f| !f.is_dir())
-                .map(|f| f.path)
-                .collect(),
-            Err(_) => vec![],
-        };
-
         let host_type = std::env::var("FORGE_HOST_TYPE")
             .ok()
             .and_then(|v| HostType::from_str(v.as_str()).ok())
             .unwrap_or(if api_key.is_none() { HostType::default() } else { HostType::OpenRouter });
 
-=======
->>>>>>> b662a934
+
         Ok(Environment {
             os: std::env::consts::OS.to_string(),
             cwd,
@@ -77,13 +57,9 @@
             api_key,
             large_model_id,
             small_model_id,
-<<<<<<< HEAD
-            db_path: db_path().await?,
-            host_type,
-=======
             base_path: base_path(),
             home: dirs::home_dir(),
->>>>>>> b662a934
+            host_type,
         })
     }
 }
