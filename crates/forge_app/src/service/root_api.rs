--- conflicted
+++ resolved
@@ -48,14 +48,10 @@
             Service::learning_service(&cwd).expect("Failed to create learning storage service"),
         );
         let provider = Arc::new(Service::provider_service(env.api_key.clone()));
-<<<<<<< HEAD
         let tool = Arc::new(forge_tool::Service::tool_service(
             cwd.clone(),
             learning_repository.clone(),
         ));
-=======
-        let tool = Arc::new(Service::tool_service());
->>>>>>> 0e50dc48
         let file_read = Arc::new(Service::file_read_service());
 
         let system_prompt = Arc::new(Service::system_prompt(
