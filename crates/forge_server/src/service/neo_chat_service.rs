--- conflicted
+++ resolved
@@ -259,19 +259,12 @@
     use serde_json::{json, Value};
     use tokio_stream::StreamExt;
 
-<<<<<<< HEAD
-    use super::{ChatRequest, ChatResponse, Live, NeoChatService};
-    use crate::service::tests::{TestProvider, TestSystemPrompt};
-    use crate::service::user_prompt_service::tests::TestUserPrompt;
-    use crate::storage_service::{tests::TestStorage, ConversationId};
-=======
     use super::{ChatRequest, Live};
     use crate::conversation_service::tests::TestStorage;
     use crate::service::neo_chat_service::NeoChatService;
     use crate::service::tests::{TestProvider, TestSystemPrompt};
     use crate::service::user_prompt_service::tests::TestUserPrompt;
     use crate::ChatResponse;
->>>>>>> ce303343
 
     impl ChatRequest {
         pub fn new(content: impl ToString) -> ChatRequest {
@@ -387,7 +380,7 @@
             .messages;
 
         let expected = vec![
-            ChatResponse::ConversationStarted{conversation_id: ConversationId::generate()},
+            ChatResponse::ConversationStarted{conversation_id: crate::ConversationId::generate()},
             ChatResponse::Text("Yes sure, tell me what you need.".to_string()),
             ChatResponse::Complete,
         ];
