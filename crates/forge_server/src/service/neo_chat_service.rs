use std::sync::Arc;

use derive_setters::Setters;
use forge_provider::{
    CompletionMessage, FinishReason, ModelId, ProviderService, Request, ResultStream, ToolCall,
    ToolResult,
};
use forge_tool::{ToolName, ToolService};
use serde::Serialize;
use serde_json::Value;
use tokio_stream::wrappers::ReceiverStream;
use tokio_stream::StreamExt;

use super::system_prompt_service::SystemPromptService;
use super::user_prompt_service::UserPromptService;
use super::{ConversationId, Service, StorageService};
use crate::{Errata, Error, Result};

#[async_trait::async_trait]
pub trait NeoChatService: Send + Sync {
    async fn chat(&self, request: ChatRequest) -> ResultStream<ChatResponse, Error>;
}

impl Service {
    pub fn neo_chat_service(
        provider: Arc<dyn ProviderService>,
        system_prompt: Arc<dyn SystemPromptService>,
        tool: Arc<dyn ToolService>,
        user_prompt: Arc<dyn UserPromptService>,
        storage: Arc<dyn StorageService>,
    ) -> impl NeoChatService {
        Live::new(provider, system_prompt, tool, user_prompt, storage)
    }
}

#[derive(Clone)]
struct Live {
    provider: Arc<dyn ProviderService>,
    system_prompt: Arc<dyn SystemPromptService>,
    tool: Arc<dyn ToolService>,
    user_prompt: Arc<dyn UserPromptService>,
    storage: Arc<dyn StorageService>,
}

impl Live {
    fn new(
        provider: Arc<dyn ProviderService>,
        system_prompt: Arc<dyn SystemPromptService>,
        tool: Arc<dyn ToolService>,
        user_prompt: Arc<dyn UserPromptService>,
        storage: Arc<dyn StorageService>,
    ) -> Self {
        Self { provider, system_prompt, tool, user_prompt, storage }
    }

    /// Executes the chat workflow until the task is complete.
    async fn chat_workflow(
        &self,
        mut request: Request,
        tx: tokio::sync::mpsc::Sender<Result<ChatResponse>>,
        conversation_id: ConversationId,
    ) -> Result<()> {
        loop {
            self.storage
                .set_conversation(&request, Some(conversation_id))
                .await?;
            let mut tool_call_parts = Vec::new();
            let mut some_tool_call = None;
            let mut some_tool_result = None;
            let mut assistant_message_content = String::new();

            let mut response = self.provider.chat(request.clone()).await?;

            while let Some(chunk) = response.next().await {
                let message = chunk?;

                if let Some(ref content) = message.content {
                    if !content.is_empty() {
                        assistant_message_content.push_str(content);
                        tx.send(Ok(ChatResponse::Text(content.to_string())))
                            .await
                            .unwrap();
                    }
                }

                if !message.tool_call.is_empty() {
                    if let Some(tool_part) = message.tool_call.first() {
                        if tool_call_parts.is_empty() {
                            // very first instance where we found a tool call.
                            if let Some(tool_name) = &tool_part.name {
                                tx.send(Ok(ChatResponse::ToolUseDetected(tool_name.clone())))
                                    .await
                                    .unwrap();
                            }
                        }
                        tool_call_parts.push(tool_part.clone());
                    }
                }

                if let Some(FinishReason::ToolCalls) = message.finish_reason {
                    // TODO: drop clone from here.
                    let tool_call = ToolCall::try_from_parts(tool_call_parts.clone())?;
                    some_tool_call = Some(tool_call.clone());

                    tx.send(Ok(ChatResponse::ToolCallStart(tool_call.clone())))
                        .await
                        .unwrap();

                    let value = self
                        .tool
                        .call(&tool_call.name, tool_call.arguments.clone())
                        .await
                        .unwrap_or_else(|error| Value::from(format!("<error>{}</error>", error)));

                    let tool_result = ToolResult::from(tool_call).content(value);
                    some_tool_result = Some(tool_result.clone());

                    // send the tool use end message.
                    tx.send(Ok(ChatResponse::ToolUseEnd(tool_result)))
                        .await
                        .unwrap();
                }
            }

            request = request.add_message(CompletionMessage::assistant(
                assistant_message_content.clone(),
                some_tool_call,
            ));

            if let Some(tool_result) = some_tool_result {
                request = request.add_message(CompletionMessage::ToolMessage(tool_result));
            } else {
                break Ok(());
            }
            self.storage
                .set_conversation(&request, Some(conversation_id))
                .await?;
        }
    }
}

#[async_trait::async_trait]
impl NeoChatService for Live {
    async fn chat(&self, chat: ChatRequest) -> ResultStream<ChatResponse, Error> {
        let system_prompt = self.system_prompt.get_system_prompt(&chat.model).await?;
        let user_prompt = self.user_prompt.get_user_prompt(&chat.content).await?;
        let (tx, rx) = tokio::sync::mpsc::channel(1);

        let req = if let Some(conversation_id) = &chat.conversation_id {
            let conversation = self.storage.get_conversation(*conversation_id).await?;
            conversation.context
        } else {
            Request::default()
        };

        let request = req
            .set_system_message(system_prompt)
            .add_message(CompletionMessage::user(user_prompt))
            .tools(self.tool.list())
            .model(chat.model);

        let conversation_id = self
            .storage
            .set_conversation(&request, chat.conversation_id)
            .await?
            .id;

<<<<<<< HEAD
        // Send the conversation ID back to the client if this is a new conversation
        if chat.conversation_id.is_none() {
            tx.send(Ok(ChatResponse::ConversationStarted { conversation_id }))
                .await
                .unwrap();
        }

=======
>>>>>>> 4b9cd190
        let that = self.clone();
        tokio::spawn(async move {
            // TODO: simplify this match.
            match that
                .chat_workflow(request, tx.clone(), conversation_id)
                .await
            {
                Ok(_) => {}
                Err(e) => tx.send(Err(e)).await.unwrap(),
            };
            tx.send(Ok(ChatResponse::Complete)).await.unwrap();

            drop(tx);
        });

        Ok(Box::pin(ReceiverStream::new(rx)))
    }
}

#[derive(Debug, serde::Deserialize, Clone, Setters)]
#[setters(into)]
pub struct ChatRequest {
    pub content: String,
    pub model: ModelId,
    pub conversation_id: Option<ConversationId>,
}

#[derive(Debug, Clone, Serialize, PartialEq, Eq, derive_more::From)]
#[serde(rename_all = "camelCase")]
pub enum ChatResponse {
    #[from(ignore)]
    Text(String),
    ToolUseDetected(ToolName),
    ToolCallStart(ToolCall),
    ToolUseEnd(ToolResult),
    ConversationStarted{
        conversation_id: ConversationId,
    },
    Complete,
    Error(Errata),
}

#[derive(Default, Debug, Clone, Serialize)]
pub struct ConversationHistory {
    pub messages: Vec<ChatResponse>,
}

impl From<Request> for ConversationHistory {
    fn from(request: Request) -> Self {
        let messages = request
            .messages
            .iter()
            .filter(|message| match message {
                CompletionMessage::ContentMessage(content) => {
                    content.role != forge_provider::Role::System
                }
                CompletionMessage::ToolMessage(_) => true,
            })
            .flat_map(|message| match message {
                CompletionMessage::ContentMessage(content) => {
                    let mut messages = vec![ChatResponse::Text(content.content.clone())];
                    if let Some(tool_call) = &content.tool_call {
                        messages.push(ChatResponse::ToolCallStart(tool_call.clone()));
                    }
                    messages
                }
                CompletionMessage::ToolMessage(result) => {
                    vec![ChatResponse::ToolUseEnd(result.clone())]
                }
            })
            .collect();
        Self { messages }
    }
}

#[cfg(test)]
mod tests {
    use std::sync::{Arc, Mutex};
    use std::vec;

    use derive_setters::Setters;
    use forge_provider::{
        CompletionMessage, FinishReason, ModelId, Request, Response, ToolCall, ToolCallId,
        ToolCallPart, ToolResult,
    };
    use forge_tool::{ToolDefinition, ToolName, ToolService};
    use pretty_assertions::assert_eq;
    use serde_json::{json, Value};
    use tokio_stream::StreamExt;

    use super::{ChatRequest, ChatResponse, Live, NeoChatService};
    use crate::service::tests::{TestProvider, TestSystemPrompt};
    use crate::service::user_prompt_service::tests::TestUserPrompt;
<<<<<<< HEAD
    use crate::storage_service::{tests::TestStorage, ConversationId};
=======
    use crate::storage_service::tests::TestStorage;
    use crate::ChatResponse;
>>>>>>> 4b9cd190

    impl ChatRequest {
        pub fn new(content: impl ToString) -> ChatRequest {
            ChatRequest {
                content: content.to_string(),
                model: ModelId::default(),
                conversation_id: None,
            }
        }
    }

    struct TestToolService {
        result: Mutex<Vec<Value>>,
        tool_definitions: Vec<ToolDefinition>,
        usage_prompt: String,
    }

    impl TestToolService {
        pub fn new(mut result: Vec<Value>) -> Self {
            // Reversing so that we can pop the values in the order they were added.
            result.reverse();
            Self {
                result: Mutex::new(result),
                tool_definitions: vec![],
                usage_prompt: "".to_string(),
            }
        }
    }

    #[async_trait::async_trait]
    impl ToolService for TestToolService {
        async fn call(
            &self,
            _name: &ToolName,
            _input: Value,
        ) -> std::result::Result<Value, String> {
            let mut result = self.result.lock().unwrap();

            if let Some(value) = result.pop() {
                Ok(value)
            } else {
                Err("No tool call is available".to_string())
            }
        }

        fn list(&self) -> Vec<ToolDefinition> {
            self.tool_definitions.clone()
        }

        fn usage_prompt(&self) -> String {
            self.usage_prompt.clone()
        }
    }

    #[derive(Default, Setters)]
    #[setters(into, strip_option)]
    struct Fixture {
        tools: Vec<Value>,
        assistant_responses: Vec<Vec<Response>>,
        system_prompt: String,
    }

    impl Fixture {
        pub async fn run(&self, request: ChatRequest) -> TestResult {
            let provider =
                Arc::new(TestProvider::default().with_messages(self.assistant_responses.clone()));
            let system_prompt_message = if self.system_prompt.is_empty() {
                "Do everything that the user says"
            } else {
                self.system_prompt.as_str()
            };
            let system_prompt = Arc::new(TestSystemPrompt::new(system_prompt_message));
            let tool = Arc::new(TestToolService::new(self.tools.clone()));
            let user_prompt = Arc::new(TestUserPrompt);
            let storage = Arc::new(TestStorage::in_memory().unwrap());
            let chat = Live::new(
                provider.clone(),
                system_prompt.clone(),
                tool.clone(),
                user_prompt.clone(),
                storage,
            );

            let messages = chat
                .chat(request)
                .await
                .unwrap()
                .collect::<Vec<_>>()
                .await
                .into_iter()
                .map(|value| value.unwrap())
                .collect::<Vec<_>>();

            let llm_calls = provider.get_calls();

            TestResult { messages, llm_calls }
        }
    }

    struct TestResult {
        messages: Vec<ChatResponse>,
        llm_calls: Vec<Request>,
    }

    #[tokio::test]
    async fn test_messages() {
        let actual = Fixture::default()
            .assistant_responses(vec![vec![Response::assistant(
                "Yes sure, tell me what you need.",
            )]])
            .run(ChatRequest::new("Hello can you help me?"))
            .await
            .messages;

        let expected = vec![
            ChatResponse::ConversationStarted(ConversationId::generate()),
            ChatResponse::Text("Yes sure, tell me what you need.".to_string()),
            ChatResponse::Complete,
        ];
        // We can't directly compare the ConversationStarted IDs since they're randomly generated
        assert_eq!(actual.len(), expected.len());
        match (&actual[0], &expected[0]) {
            (ChatResponse::ConversationStarted(_), ChatResponse::ConversationStarted(_)) => (),
            _ => panic!("First message should be ConversationStarted"),
        }
        assert_eq!(&actual[1..], &expected[1..]);
    }

    #[tokio::test]
    async fn test_llm_calls_with_system_prompt() {
        let actual = Fixture::default()
            .system_prompt("Do everything that the user says")
            .run(ChatRequest::new("Hello can you help me?"))
            .await
            .llm_calls;

        let expected = vec![
            //
            Request::default()
                .add_message(CompletionMessage::system(
                    "Do everything that the user says",
                ))
                .add_message(CompletionMessage::user(
                    "<task>Hello can you help me?</task>",
                )),
        ];

        assert_eq!(actual, expected)
    }

    #[tokio::test]
    async fn test_messages_with_tool_call() {
        let mock_llm_responses = vec![
            vec![
                Response::default()
                    .content("Let's use foo tool")
                    .add_tool_call(
                        ToolCallPart::default()
                            .name(ToolName::new("foo"))
                            .arguments_part(r#"{"foo": 1,"#)
                            .call_id(ToolCallId::new("too_call_001")),
                    ),
                Response::default()
                    .add_tool_call(ToolCallPart::default().arguments_part(r#""bar": 2}"#)),
                // IMPORTANT: the last message has an empty string in content
                Response::default()
                    .content("")
                    .finish_reason(FinishReason::ToolCalls),
            ],
            vec![Response::default()
                .content("Task is complete, let me know if you need anything else.")],
        ];
        let actual = Fixture::default()
            .assistant_responses(mock_llm_responses)
            .tools(vec![json!({"a": 100, "b": 200})])
            .run(ChatRequest::new("Hello can you help me?"))
            .await
            .messages;

        // Skip comparing the first message (ConversationStarted) since it has a random ID
        assert!(matches!(actual[0], ChatResponse::ConversationStarted(_)));

        let expected_remaining = vec![
            ChatResponse::Text("Let's use foo tool".to_string()),
            ChatResponse::ToolUseDetected(ToolName::new("foo")),
            ChatResponse::ToolCallStart(
                ToolCall::new(ToolName::new("foo"))
                    .arguments(json!({"foo": 1, "bar": 2}))
                    .call_id(ToolCallId::new("too_call_001")),
            ),
            ChatResponse::ToolUseEnd(
                ToolResult::new(ToolName::new("foo"))
                    .content(json!({"a": 100, "b": 200}))
                    .call_id(ToolCallId::new("too_call_001")),
            ),
            ChatResponse::Text(
                "Task is complete, let me know if you need anything else.".to_string(),
            ),
            ChatResponse::Complete,
        ];

        assert_eq!(&actual[1..], &expected_remaining);
    }

    #[tokio::test]
    async fn test_llm_calls_with_tool() {
        let mock_llm_responses = vec![
            vec![
                Response::default()
                    .content("Let's use foo tool")
                    .add_tool_call(
                        ToolCallPart::default()
                            .name(ToolName::new("foo"))
                            .arguments_part(r#"{"foo": 1,"#)
                            .call_id(ToolCallId::new("too_call_001")),
                    ),
                Response::default()
                    .content("")
                    .add_tool_call(ToolCallPart::default().arguments_part(r#""bar": 2}"#)),
                // IMPORTANT: the last message has an empty string in content
                Response::default()
                    .content("")
                    .finish_reason(FinishReason::ToolCalls),
            ],
            vec![Response::default().content("Task is complete, let me know how can i help you!")],
        ];

        let actual = Fixture::default()
            .assistant_responses(mock_llm_responses)
            .tools(vec![json!({"a": 100, "b": 200})])
            .run(ChatRequest::new("Hello can you use foo tool?"))
            .await
            .llm_calls;

        let expected_llm_request_1 = Request::default()
            .set_system_message("Do everything that the user says")
            .add_message(CompletionMessage::user(
                "<task>Hello can you use foo tool?</task>",
            ));

        let expected = vec![
            expected_llm_request_1.clone(),
            expected_llm_request_1
                .add_message(CompletionMessage::assistant(
                    "Let's use foo tool",
                    Some(
                        ToolCall::new(ToolName::new("foo"))
                            .arguments(json!({"foo": 1, "bar": 2}))
                            .call_id(ToolCallId::new("too_call_001")),
                    ),
                ))
                .add_message(CompletionMessage::ToolMessage(
                    ToolResult::new(ToolName::new("foo"))
                        .content(json!({"a": 100, "b": 200}))
                        .call_id(ToolCallId::new("too_call_001")),
                )),
        ];
        assert_eq!(actual, expected);
    }
}<|MERGE_RESOLUTION|>--- conflicted
+++ resolved
@@ -164,17 +164,11 @@
             .set_conversation(&request, chat.conversation_id)
             .await?
             .id;
-
-<<<<<<< HEAD
-        // Send the conversation ID back to the client if this is a new conversation
         if chat.conversation_id.is_none() {
             tx.send(Ok(ChatResponse::ConversationStarted { conversation_id }))
                 .await
                 .unwrap();
         }
-
-=======
->>>>>>> 4b9cd190
         let that = self.clone();
         tokio::spawn(async move {
             // TODO: simplify this match.
@@ -268,12 +262,7 @@
     use super::{ChatRequest, ChatResponse, Live, NeoChatService};
     use crate::service::tests::{TestProvider, TestSystemPrompt};
     use crate::service::user_prompt_service::tests::TestUserPrompt;
-<<<<<<< HEAD
     use crate::storage_service::{tests::TestStorage, ConversationId};
-=======
-    use crate::storage_service::tests::TestStorage;
-    use crate::ChatResponse;
->>>>>>> 4b9cd190
 
     impl ChatRequest {
         pub fn new(content: impl ToString) -> ChatRequest {
@@ -389,14 +378,14 @@
             .messages;
 
         let expected = vec![
-            ChatResponse::ConversationStarted(ConversationId::generate()),
+            ChatResponse::ConversationStarted{conversation_id: ConversationId::generate()},
             ChatResponse::Text("Yes sure, tell me what you need.".to_string()),
             ChatResponse::Complete,
         ];
         // We can't directly compare the ConversationStarted IDs since they're randomly generated
         assert_eq!(actual.len(), expected.len());
         match (&actual[0], &expected[0]) {
-            (ChatResponse::ConversationStarted(_), ChatResponse::ConversationStarted(_)) => (),
+            (ChatResponse::ConversationStarted{ conversation_id: _ }, ChatResponse::ConversationStarted{ conversation_id: _ }) => (),
             _ => panic!("First message should be ConversationStarted"),
         }
         assert_eq!(&actual[1..], &expected[1..]);
@@ -454,7 +443,7 @@
             .messages;
 
         // Skip comparing the first message (ConversationStarted) since it has a random ID
-        assert!(matches!(actual[0], ChatResponse::ConversationStarted(_)));
+        assert!(matches!(actual[0], ChatResponse::ConversationStarted{ conversation_id: _ }));
 
         let expected_remaining = vec![
             ChatResponse::Text("Let's use foo tool".to_string()),
