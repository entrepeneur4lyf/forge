--- conflicted
+++ resolved
@@ -343,7 +343,6 @@
         let message_3 = Response::new("Task is complete, let me know if you need anything else.");
 
         let tool_result = ToolResult::new(ToolName::new("foo"))
-<<<<<<< HEAD
             .content(
                 json!({
                     "a": 100,
@@ -351,9 +350,6 @@
                 })
                 .to_string(),
             )
-=======
-            .content(json!({"a": 100, "b": 200}))
->>>>>>> fbd7e8a8
             .use_id(ToolCallId::new("too_call_001"));
 
         let request = ChatRequest::new("Hello can you help me?");
