--- conflicted
+++ resolved
@@ -48,13 +48,8 @@
 #[async_trait::async_trait]
 pub trait ToolService: Send + Sync {
     // TODO: should take `call` by reference
-<<<<<<< HEAD
-    async fn call(&self, call: ToolCallFull, workflow: &Workflow) -> ToolResult;
+    async fn call(&self, context: ToolCallContext, call: ToolCallFull, workflow: &Workflow) -> ToolResult;
     async fn list(&self, workflow: Option<Workflow>) -> anyhow::Result<Vec<ToolDefinition>>;
-=======
-    async fn call(&self, context: ToolCallContext, call: ToolCallFull) -> ToolResult;
-    fn list(&self) -> Vec<ToolDefinition>;
->>>>>>> 3a1b2bcb
     fn usage_prompt(&self) -> String;
 }
 
