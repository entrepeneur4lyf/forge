--- conflicted
+++ resolved
@@ -73,11 +73,8 @@
     services: Arc<App>,
     sender: Option<ArcSender>,
     conversation: Arc<RwLock<Conversation>>,
-<<<<<<< HEAD
+    compactor: ContextCompactor<App>,
     retry_strategy: std::iter::Take<tokio_retry::strategy::ExponentialBackoff>,
-=======
-    compactor: ContextCompactor<App>,
->>>>>>> 81a8a209
 }
 
 struct ChatCompletionResult {
@@ -281,84 +278,6 @@
         }
     }
 
-<<<<<<< HEAD
-    #[async_recursion]
-    async fn execute_transform(
-        &self,
-        transforms: &[Transform],
-        mut context: Context,
-    ) -> anyhow::Result<Context> {
-        for transform in transforms.iter() {
-            match transform {
-                Transform::Assistant {
-                    agent_id,
-                    token_limit,
-                    input: input_key,
-                    output: output_key,
-                } => {
-                    let mut summarize = Summarize::new(&mut context, *token_limit);
-                    while let Some(mut summary) = summarize.summarize() {
-                        let input = Event::new(input_key, summary.get());
-                        let operation_name = format!("transform_assistant::{}", agent_id);
-                        self.init_retriable_agent_with_event(
-                            agent_id,
-                            &input,
-                            self.retry_strategy.clone().map(jitter),
-                            operation_name,
-                        )
-                        .await?;
-
-                        if let Some(value) = self.get_last_event(output_key).await? {
-                            summary.set(serde_json::to_string(&value)?);
-                        }
-                    }
-                }
-                Transform::User { agent_id, input: input_key, output: output_key } => {
-                    if let Some(ContextMessage::ContentMessage(ContentMessage {
-                        role: Role::User,
-                        content,
-                        ..
-                    })) = context.messages.last_mut()
-                    {
-                        let task = Event::new(input_key, content.clone());
-                        let operation_name = format!("transform_user::{}", agent_id);
-                        self.init_retriable_agent_with_event(
-                            agent_id,
-                            &task,
-                            self.retry_strategy.clone().map(jitter),
-                            operation_name,
-                        )
-                        .await?;
-
-                        if let Some(output) = self.get_last_event(output_key).await? {
-                            let message = &output.value;
-                            content
-                                .push_str(&format!("\n<{output_key}>\n{message}\n</{output_key}>"));
-                        }
-                        debug!(content = %content, "Transforming user input");
-                    }
-                }
-                Transform::PassThrough { agent_id, input: input_key } => {
-                    let input = Event::new(input_key, context.to_text());
-
-                    // NOTE: Tap transformers will not modify the context
-                    let operation_name = format!("transform_passthrough::{}", agent_id);
-                    self.init_retriable_agent_with_event(
-                        agent_id,
-                        &input,
-                        self.retry_strategy.clone().map(jitter),
-                        operation_name,
-                    )
-                    .await?;
-                }
-            }
-        }
-
-        Ok(context)
-    }
-
-=======
->>>>>>> 81a8a209
     async fn sync_conversation(&self) -> anyhow::Result<()> {
         let conversation = self.conversation.read().await.clone();
         self.services
@@ -392,12 +311,8 @@
         Ok(())
     }
 
-<<<<<<< HEAD
     // Create a helper method with the core functionality
-    async fn init_agent_with_event(&self, agent_id: &AgentId, event: &Event) -> anyhow::Result<()> {
-=======
     async fn init_agent(&self, agent_id: &AgentId, event: &Event) -> anyhow::Result<()> {
->>>>>>> 81a8a209
         let conversation = self.get_conversation().await?;
         debug!(
             conversation_id = %conversation.id,
@@ -505,7 +420,6 @@
         Ok(())
     }
 
-<<<<<<< HEAD
     // Modified init_agent_with_event that uses tokio_retry for retry mechanism
     // Now takes retry_strategy and operation_name as arguments
     async fn init_retriable_agent_with_event<I>(
@@ -535,7 +449,7 @@
             let op_name = operation_name_clone.clone();
 
             async move {
-                let result = orchestrator.init_agent_with_event(&agent_id, &event).await;
+                let result = orchestrator.init_agent(&agent_id, &event).await;
                 if let Err(ref err) = result {
                     // Log the error but don't handle it yet
                     debug!(
@@ -573,15 +487,11 @@
         result.with_context(|| format!("Failed to initialize agent {}", agent_id))
     }
 
-    async fn init_agent(&self, agent_id: &AgentId) -> anyhow::Result<()> {
-=======
     async fn wake_agent(&self, agent_id: &AgentId) -> anyhow::Result<()> {
->>>>>>> 81a8a209
         while let Some(event) = {
             let mut conversation = self.conversation.write().await;
             conversation.poll_event(agent_id)
         } {
-<<<<<<< HEAD
             // Create operation name for this call
             let operation_name = format!("init_agent_with_event::{}", agent_id);
 
@@ -592,9 +502,6 @@
                 operation_name,
             )
             .await?;
-=======
-            self.init_agent(agent_id, &event).await?;
->>>>>>> 81a8a209
         }
 
         Ok(())
