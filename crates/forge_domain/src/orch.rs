--- conflicted
+++ resolved
@@ -11,18 +11,13 @@
 use tokio_retry::RetryIf;
 use tracing::debug;
 
-// Use retry_config default values directly in this file
 use crate::compaction::ContextCompactor;
 use crate::services::Services;
 use crate::*;
 
 type ArcSender = Arc<tokio::sync::mpsc::Sender<anyhow::Result<AgentMessage<ChatResponse>>>>;
 
-<<<<<<< HEAD
 #[derive(Debug, Clone, serde::Serialize, serde::Deserialize)]
-=======
-#[derive(Debug, Clone)]
->>>>>>> e7562e79
 pub struct AgentMessage<T> {
     pub agent: AgentId,
     pub message: T,
