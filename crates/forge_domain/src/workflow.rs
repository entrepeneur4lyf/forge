--- conflicted
+++ resolved
@@ -32,11 +32,38 @@
     #[serde(skip_serializing_if = "Option::is_none")]
     pub model: Option<ModelId>,
 
-<<<<<<< HEAD
+    /// Maximum depth to which the file walker should traverse for all agents
+    /// If not provided, each agent's individual setting will be used
+    #[serde(skip_serializing_if = "Option::is_none")]
+    #[merge(strategy = crate::merge::option)]
+    pub max_walker_depth: Option<usize>,
+
+    /// A set of custom rules that all agents should follow
+    /// These rules will be applied in addition to each agent's individual rules
+    #[serde(skip_serializing_if = "Option::is_none")]
+    #[merge(strategy = crate::merge::option)]
+    pub custom_rules: Option<String>,
+
+    /// Temperature used for all agents
+    ///
+    /// Temperature controls the randomness in the model's output.
+    /// - Lower values (e.g., 0.1) make responses more focused, deterministic,
+    ///   and coherent
+    /// - Higher values (e.g., 0.8) make responses more creative, diverse, and
+    ///   exploratory
+    /// - Valid range is 0.0 to 2.0
+    /// - If not specified, each agent's individual setting or the model
+    ///   provider's default will be used
+    #[serde(default)]
+    #[serde(skip_serializing_if = "Option::is_none")]
+    #[merge(strategy = crate::merge::option)]
+    pub temperature: Option<Temperature>,
+
     /// Model Context Protocol (MCP) configuration
     #[merge(strategy = crate::merge::option)]
     pub mcp: Option<McpConfig>,
 }
+
 
 /// MCP client configuration
 #[derive(Default, Debug, Clone, Serialize, Deserialize, Merge, Setters)]
@@ -74,40 +101,12 @@
     /// Url of the MCP server
     #[merge(strategy = crate::merge::std::overwrite)]
     pub url: String,
-=======
-    /// Maximum depth to which the file walker should traverse for all agents
-    /// If not provided, each agent's individual setting will be used
-    #[serde(skip_serializing_if = "Option::is_none")]
-    #[merge(strategy = crate::merge::option)]
-    pub max_walker_depth: Option<usize>,
-
-    /// A set of custom rules that all agents should follow
-    /// These rules will be applied in addition to each agent's individual rules
-    #[serde(skip_serializing_if = "Option::is_none")]
-    #[merge(strategy = crate::merge::option)]
-    pub custom_rules: Option<String>,
-
-    /// Temperature used for all agents
-    ///
-    /// Temperature controls the randomness in the model's output.
-    /// - Lower values (e.g., 0.1) make responses more focused, deterministic,
-    ///   and coherent
-    /// - Higher values (e.g., 0.8) make responses more creative, diverse, and
-    ///   exploratory
-    /// - Valid range is 0.0 to 2.0
-    /// - If not specified, each agent's individual setting or the model
-    ///   provider's default will be used
-    #[serde(default)]
-    #[serde(skip_serializing_if = "Option::is_none")]
-    #[merge(strategy = crate::merge::option)]
-    pub temperature: Option<Temperature>,
 }
 
 impl Default for Workflow {
     fn default() -> Self {
         serde_yaml::from_str(include_str!("../../../forge.default.yaml")).unwrap()
     }
->>>>>>> ec79d6a1
 }
 
 #[derive(Default, Debug, Clone, Serialize, Deserialize, Merge, Setters)]
